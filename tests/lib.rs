--- conflicted
+++ resolved
@@ -208,11 +208,7 @@
         assert_eq!(file.root.dimensions.get(dim2_name).unwrap().len, 20);
 
         let var_name = "varstuff_int";
-<<<<<<< HEAD
-        let data: Vec<i32> = vec![42; (10 * 20)];
-=======
         let data: Vec<i32> = vec![42; 10 * 20];
->>>>>>> 08a134e9
         file.root
             .add_variable(
                 var_name,
@@ -266,11 +262,7 @@
 
         // verify variable data
         let var_name = "varstuff_int";
-<<<<<<< HEAD
-        let data_test: Vec<i32> = vec![42; (10 * 20)];
-=======
         let data_test: Vec<i32> = vec![42; 10 * 20];
->>>>>>> 08a134e9
         let data_file: Vec<i32> = file
             .root
             .variables
